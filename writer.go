--- conflicted
+++ resolved
@@ -62,7 +62,6 @@
 	return w.add(part, compression)
 }
 
-<<<<<<< HEAD
 func (w *Writer) createRelationships() error {
 	if w.last == nil || len(w.last.Relationships) == 0 {
 		return nil
@@ -80,10 +79,7 @@
 		return nil, err
 	}
 
-=======
-func (w *Writer) add(part *Part, compression CompressionOption) (io.Writer, error) {
 	// Validate name and check for duplicated names ISO/IEC 29500-2 M3.3
->>>>>>> 8aa250f3
 	if err := w.p.add(part); err != nil {
 		return nil, err
 	}
